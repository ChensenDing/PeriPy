dist: bionic

language: python

python:
  - 3.7
  - 3.6
  - 3.8

<<<<<<< HEAD
before_install:
  - pip install cython

install:
  - pip install -e .

before_script:
  - pip install flake8 flake8-docstrings pytest pytest-cov codecov
=======
before_install: pip install pytest pytest-cov codecov

install: pip install .
>>>>>>> f5a22149

script:
  - pytest -v --cov-config=.coveragerc --cov=./peridynamics

after_success:
  - codecov

jobs:
  include:
    - name: Lint
      before_install: pip install flake8 flake8-docstrings
      install:
      script: flake8
      after_success:
    - name: Build documentation
      before_install: pip install sphinx
      script: sphinx-build -W -b html docs build
      after_success:<|MERGE_RESOLUTION|>--- conflicted
+++ resolved
@@ -7,20 +7,13 @@
   - 3.6
   - 3.8
 
-<<<<<<< HEAD
 before_install:
   - pip install cython
 
 install:
   - pip install -e .
 
-before_script:
-  - pip install flake8 flake8-docstrings pytest pytest-cov codecov
-=======
-before_install: pip install pytest pytest-cov codecov
-
-install: pip install .
->>>>>>> f5a22149
+before_script: pip install pytest pytest-cov codecov
 
 script:
   - pytest -v --cov-config=.coveragerc --cov=./peridynamics
@@ -31,11 +24,12 @@
 jobs:
   include:
     - name: Lint
-      before_install: pip install flake8 flake8-docstrings
+      before_install:
       install:
+      before_script: pip install flake8 flake8-docstrings
       script: flake8
       after_success:
     - name: Build documentation
-      before_install: pip install sphinx
+      before_script: pip install sphinx
       script: sphinx-build -W -b html docs build
       after_success: