--- conflicted
+++ resolved
@@ -9,13 +9,8 @@
 import numpy as np
 import pathlib
 from peridynamics.grid import Grid
-<<<<<<< HEAD
 from peridynamics import Model
-import time
-=======
-from peridynamics.SeqPeriVectorized import SeqModel as MODEL
 from pstats import SortKey, Stats
->>>>>>> 9872777e
 
 
 class SimpleSquare(Model):
@@ -135,14 +130,7 @@
     # Number of nodes
     nnodes = model.nnodes
 
-<<<<<<< HEAD
-    # Start the clock
-    st = time.time()
-
     for t in range(1, steps+1):
-=======
-    for t in range(1, numSteps+1):
->>>>>>> 9872777e
         tim += dt
 
         # Compute the force with displacement u[t-1]
@@ -164,25 +152,14 @@
         u[t][model.lhs, 0] = -0.5 * t * load_rate * np.ones(len(model.rhs))
         u[t][model.rhs, 0] = 0.5 * t * load_rate * np.ones(len(model.rhs))
 
-<<<<<<< HEAD
-        if verb == 1 and t % print_every == 0:
+        if t % print_every == 0:
             model.write_mesh("U_"+"t"+str(t)+".vtk", damage[t], u[t])
-=======
-        if t % print_every == 0:
-            myModel.write_mesh("U_"+"t"+str(t)+".vtk", damage[t], u[t])
->>>>>>> 9872777e
 
 
 def main():
     """
     Stochastic peridynamics, takes multiple stable states (fully formed cracks)
     """
-<<<<<<< HEAD
-    st = time.time()
-    model = SimpleSquare()
-    sim(model, steps=10)
-    print('TOTAL TIME REQUIRED {}'.format(time.time() - st))
-=======
     parser = argparse.ArgumentParser()
     parser.add_argument('--profile', action='store_const', const=True)
     args = parser.parse_args()
@@ -191,8 +168,8 @@
         profile = cProfile.Profile()
         profile.enable()
 
-    model = simpleSquare()
-    sim(model, numSteps=10)
+    model = SimpleSquare()
+    sim(model, steps=10)
 
     if args.profile:
         profile.disable()
@@ -200,7 +177,6 @@
         stats = Stats(profile, stream=s).sort_stats(SortKey.CUMULATIVE)
         stats.print_stats()
         print(s.getvalue())
->>>>>>> 9872777e
 
 
 if __name__ == "__main__":
